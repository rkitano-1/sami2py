--- conflicted
+++ resolved
@@ -219,11 +219,7 @@
                 # Only one wind
                 dim0 = nz*nf + 2
                 u4 = get_unformatted_data(model_path, 'u4',
-<<<<<<< HEAD
                                           dim=(dim0, dim1), reshape=True)
-=======
-                                          dim0=dim0, dim1=dim1, reshape=True)
->>>>>>> 7c41464a
 
         glat = np.reshape(glat, (nz, nf), order="F")
         glon = np.reshape(glon, (nz, nf), order="F")
