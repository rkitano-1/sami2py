--- conflicted
+++ resolved
@@ -5,10 +5,7 @@
 ## [0.2.2] - 2020-07-02
 - Added simple port of core data to netcdf file
 - Increased unformatted test data to 6 time steps
-<<<<<<< HEAD
-=======
 - Add namelist and exb.inp in fortran dir to gitignore
->>>>>>> 894fd989
 - Documentation Changes
   - Primary branch now `main`
   - Improved discussion of install / usage for first time users
